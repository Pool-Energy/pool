--- conflicted
+++ resolved
@@ -63,14 +63,8 @@
         self.follow_singleton_tasks: Dict[bytes32, asyncio.Task] = {}
         self.log = logging.getLogger('pool')
 
-<<<<<<< HEAD
-        # We load our configurations from here
-        with open(os.getcwd() + "/config.yaml") as f:
-            pool_config: Dict = yaml.safe_load(f)
         self.pool_config = pool_config
 
-=======
->>>>>>> 32907fb4
         initialize_logging("pool", pool_config["logging"], pathlib.Path(pool_config["logging"]["log_path"]))
 
         # Set our pool info here
